--- conflicted
+++ resolved
@@ -452,17 +452,12 @@
 have various attributes replicated from the host's instance. In Reign Of Giants, we need clients'
 instances to be Gigantized when they are Gigantized on the server.
 
-<<<<<<< HEAD
-_cheat_mode: bool = False
-"""Whether or not we are currently in cheat mode."""
-=======
 Unfortunately there is no apparent way of easily identifying which WillowAIPawn instances on clients
 correspond to ones on host. We solve this by generating an ID number for each pawn, and encoding it
 into a property which the game replicates between host and client instances.
 """
 _giant_IDs: List[int] = []
 """The IDs for pawns that the server has reported as Giants, in order of their NameListIndex."""
->>>>>>> 4d7a12ee
 
 
 _package: Optional[UPackage]
@@ -527,28 +522,11 @@
     RunHook("WillowGame.WillowGameViewportClient.Tick", "ReignOfGiants." + name, tick)
 
 
-<<<<<<< HEAD
-def _toggle_cheat_mode() -> None:
-    """ Toggle cheat mode and log a message to console. """
-    global _cheat_mode
-    _cheat_mode = not _cheat_mode
-    Log("Reign Of Giants Cheat Mode: " + ("On" if _cheat_mode else "Off"))
-
-
-
-_blacklisted_ai = [
-    "CharClass_BunkerBoss", # Bunker
-    "CharacterClass_Orchid_BossWorm", # Leviathan
-    "CharClass_DragonHeart_Raid", # Fake healthbar for Ancient Dragons
-    "CharClass_GoliathBossProxy", # Fake healthbar for Happy Couple
-]
-=======
 def _request_giants() -> Optional[bool]:
     """
     If we currently have both a GRI and a PRI, initialize our names list and request the current
     Giants from the server.
     """
->>>>>>> 4d7a12ee
 
     # If we do not yet have both a GRI and a PRI, we must keep ticking until we do.
     GRI = GetEngine().GetCurrentWorldInfo().GRI
@@ -880,7 +858,12 @@
     return True
 
 
-<<<<<<< HEAD
+def _toggle_cheat_mode() -> None:
+    """ Toggle cheat mode and log a message to console. """
+    global _cheat_mode
+    _cheat_mode = not _cheat_mode
+    Log("Reign Of Giants Cheat Mode: " + ("On" if _cheat_mode else "Off"))
+
 if CommandExtensions is None:
     # @Hook("Engine.PlayerController.ConsoleCommand", "ReignOfGiants.ConsoleCommand")
     def _console_command(caller: UObject, function: UFunction, params: FStruct):
@@ -888,16 +871,6 @@
             return True
         _toggle_cheat_mode()
         return False
-=======
-# @Hook("Engine.PlayerController.ConsoleCommand", "ReignOfGiants")
-def _console_command(caller: UObject, function: UFunction, params: FStruct):
-    if params.Command != "giantscheat":
-        return True
-
-    _cheat_mode = not _cheat_mode
-    Log("Reign Of Giants Cheat Mode: " + ("On" if _cheat_mode else "Off"))
-    return False
->>>>>>> 4d7a12ee
 
 
 class ReignOfGiants(ModMenu.SDKMod):
@@ -910,84 +883,6 @@
 
     SaveEnabledState: ModMenu.EnabledSaveType = ModMenu.EnabledSaveType.LoadOnMainMenu
 
-<<<<<<< HEAD
-    def __init__(self):
-        ModMenu.LoadModSettings(self)
-
-    def Enable(self):
-
-        global _package
-        _package = FindObject("Package", "ReignOfGiants")
-        if _package is None:
-            _package = ConstructObject("Package", Name="ReignOfGiants", Outer=None)
-            KeepAlive(_package)
-
-        global _name_list_def
-        _name_list_def = FindObject("NameListDefinition", "ReignOfGiants.NameList")
-        if _name_list_def is None:
-            _name_list_def = ConstructObject("NameListDefinition", _package, "NameList")
-            KeepAlive(_name_list_def)
-
-        global ItemPool
-        ItemPool = FindObject("ItemPoolDefinition", "ReignOfGiants.ItemPool")
-        if ItemPool is None:
-            ItemPool = ConstructObject("ItemPoolDefinition", _package, "ItemPool")
-            KeepAlive(ItemPool)
-
-        global _cheat_mode
-        _cheat_mode = False
-
-        balanced_items = []
-
-        for pool, weight in [
-            ( "GD_Itempools.WeaponPools.Pool_Weapons_All_06_Legendary",                4 ),
-            ( "GD_Lobelia_Itempools.WeaponPools.Pool_Lobelia_Pearlescent_Weapons_All", 4 ),
-            ( "GD_Lobelia_Itempools.ClassModPools.Pool_ClassMod_Lobelia_All",          3 ),
-            ( "GD_Itempools.ClassModPools.Pool_ClassMod_06_Legendary",                 1 ),
-            ( "GD_Itempools.ShieldPools.Pool_Shields_All_06_Legendary",                2 ),
-            ( "GD_Itempools.GrenadeModPools.Pool_GrenadeMods_06_Legendary",            2 ),
-        ]:
-            # As the SDK cannot assign arrays of FStructs with null objects, we must use a console command
-            # to set our pools as the ItemPoolDefinition's BalancedItems.
-            probability = f"(BaseValueConstant={weight},BaseValueScaleConstant=1)"
-            balanced_item = f"(ItmPoolDefinition={pool},Probability={probability},bDropOnDeath=True)"
-            balanced_items.append(balanced_item)
-
-        balanced_items = f"set ReignOfGiants.ItemPool BalancedItems ({','.join(balanced_items)})"
-        GetEngine().GamePlayers[0].Actor.ConsoleCommand(balanced_items, False)
-
-        RunHook("Engine.Pawn.InitializeBalanceDefinitionState", "ReignOfGiants", _initialized_balance)
-        RunHook("WillowGame.WillowAIPawn.ReplicatedEvent", "ReignOfGiants", _replicated_event)
-        RunHook("WillowGame.Behavior_Transform.ApplyBehaviorToContext", "ReignOfGiants", _behavior_transform)
-        RunHook("WillowGame.WillowAIPawn.Died", "ReignOfGiants", _died)
-        if CommandExtensions is None:
-            RunHook("Engine.PlayerController.ConsoleCommand", "ReignOfGiants.ConsoleCommand", _console_command)
-        else:
-            CommandExtensions.RegisterConsoleCommand("giantscheat", lambda args: _toggle_cheat_mode())
-
-    def Disable(self):
-        RemoveHook("Engine.Pawn.InitializeBalanceDefinitionState", "ReignOfGiants")
-        RemoveHook("WillowGame.WillowAIPawn.ReplicatedEvent", "ReignOfGiants")
-        RemoveHook("WillowGame.Behavior_Transform.ApplyBehaviorToContext", "ReignOfGiants")
-        RemoveHook("WillowGame.WillowAIPawn.Died", "ReignOfGiants")
-        if CommandExtensions is None:
-            RemoveHook("Engine.PlayerController.ConsoleCommand", "ReignOfGiants.ConsoleCommand")
-        else:
-            CommandExtensions.UnregisterConsoleCommand("giantscheat")
-
-        global _package
-        _package.ObjectFlags.A &= ~0x4000
-        _package = None
-
-        global _name_list_def
-        _name_list_def.ObjectFlags.A &= ~0x4000
-        _name_list_def = None
-
-        global ItemPool
-        ItemPool.ObjectFlags.A &= ~0x4000
-        ItemPool = None
-=======
->>>>>>> 4d7a12ee
 
     @ServerMethod
     def ServerRequestGiants(self, PC: UObject = None) -> None:
@@ -1117,10 +1012,14 @@
         RunHook( "WillowGame.WillowAIPawn.AILevelUp",                                       "ReignOfGiants", _ai_level_up                  )
         RunHook( "WillowGame.Behavior_Transform.ApplyBehaviorToContext",                    "ReignOfGiants", _behavior_transform           )
         RunHook( "WillowGame.WillowAIPawn.Died",                                            "ReignOfGiants", _died                         )
-        RunHook( "Engine.PlayerController.ConsoleCommand",                                  "ReignOfGiants", _console_command              )
-
-
-    def Disable(self) -> None:
+
+        if CommandExtensions is None:
+            RunHook("Engine.PlayerController.ConsoleCommand", "ReignOfGiants.ConsoleCommand", _console_command)
+        else:
+            CommandExtensions.RegisterConsoleCommand("giantscheat", lambda args: _toggle_cheat_mode())
+
+            
+def Disable(self) -> None:
         super().Disable()
 
         global _package, _name_list, LootBehavior
@@ -1144,7 +1043,11 @@
         RemoveHook( "WillowGame.WillowAIPawn.AILevelUp",                                       "ReignOfGiants" )
         RemoveHook( "WillowGame.Behavior_Transform.ApplyBehaviorToContext",                    "ReignOfGiants" )
         RemoveHook( "WillowGame.WillowAIPawn.Died",                                            "ReignOfGiants" )
-        RemoveHook( "Engine.PlayerController.ConsoleCommand",                                  "ReignOfGiants" )
+
+        if CommandExtensions is None:
+            RemoveHook("Engine.PlayerController.ConsoleCommand", "ReignOfGiants.ConsoleCommand")
+        else:
+            CommandExtensions.UnregisterConsoleCommand("giantscheat")
 
         RemoveHook( "WillowGame.WillowGameViewportClient.Tick", "ReignOfGiants.RequestGiants"  )
         RemoveHook( "WillowGame.WillowGameViewportClient.Tick", "ReignOfGiants.UpdatePawns"    )
